--- conflicted
+++ resolved
@@ -123,11 +123,7 @@
     public void archive() throws IOException, InterruptedException
     {
         try (Publication control = publishingClient.addPublication(
-<<<<<<< HEAD
             archiverCtx.controlChannel(), archiverCtx.controlStreamId());
-=======
-                archiverCtx.controlRequestChannel(), archiverCtx.controlRequestStreamId());
->>>>>>> 4badc08f
              Subscription recordingEvents = publishingClient.addSubscription(
                 archiverCtx.recordingEventsChannel(), archiverCtx.recordingEventsStreamId()))
         {
