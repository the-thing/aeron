/*
 * Copyright 2014-2017 Real Logic Ltd.
 *
 * Licensed under the Apache License, Version 2.0 (the "License");
 * you may not use this file except in compliance with the License.
 * You may obtain a copy of the License at
 *
 * http://www.apache.org/licenses/LICENSE-2.0
 *
 * Unless required by applicable law or agreed to in writing, software
 * distributed under the License is distributed on an "AS IS" BASIS,
 * WITHOUT WARRANTIES OR CONDITIONS OF ANY KIND, either express or implied.
 * See the License for the specific language governing permissions and
 * limitations under the License.
 */
package io.aeron;

import io.aeron.exceptions.*;
import org.agrona.*;
import org.agrona.collections.*;
import org.agrona.concurrent.*;
import org.agrona.concurrent.status.UnsafeBufferPosition;

import java.nio.channels.FileChannel;
import java.util.ArrayList;
import java.util.concurrent.TimeUnit;
import java.util.concurrent.locks.*;

import static io.aeron.ClientConductor.Status.*;
import static java.util.concurrent.TimeUnit.MILLISECONDS;
import static java.util.stream.Collectors.toList;

/**
 * Client conductor takes responses and notifications from Media Driver and acts on them in addition to forwarding
 * commands from the various Client APIs to the Media Driver.
 */
class ClientConductor implements Agent, DriverListener
{
    enum Status
    {
        ACTIVE, CLOSING, CLOSED
    }

    private static final long NO_CORRELATION_ID = -1;
    private static final long RESOURCE_TIMEOUT_NS = TimeUnit.SECONDS.toNanos(1);
    private static final long RESOURCE_LINGER_NS = TimeUnit.SECONDS.toNanos(5);

    private final long keepAliveIntervalNs;
    private final long driverTimeoutMs;
    private final long driverTimeoutNs;
    private final long interServiceTimeoutNs;
    private final long publicationConnectionTimeoutMs;
    private long timeOfLastKeepaliveNs;
    private long timeOfLastCheckResourcesNs;
    private long timeOfLastWorkNs;
    private boolean isDriverActive = true;
    private Status status = ACTIVE;

    private final Lock lock = new ReentrantLock();
    private final Aeron.Context ctx;
    private final EpochClock epochClock;
    private final FileChannel.MapMode imageMapMode;
    private final NanoClock nanoClock;
    private final DriverListenerAdapter driverListener;
    private final LogBuffersFactory logBuffersFactory;
    private final ActivePublications activePublications = new ActivePublications();
    private final Long2ObjectHashMap<ExclusivePublication> activeExclusivePublications = new Long2ObjectHashMap<>();
    private final ActiveSubscriptions activeSubscriptions = new ActiveSubscriptions();
    private final ArrayList<ManagedResource> lingeringResources = new ArrayList<>();
    private final UnsafeBuffer counterValuesBuffer;
    private final DriverProxy driverProxy;
    private final ErrorHandler errorHandler;

    private RegistrationException driverException;

    ClientConductor(final Aeron.Context ctx)
    {
        this.ctx = ctx;

        epochClock = ctx.epochClock();
        nanoClock = ctx.nanoClock();
        errorHandler = ctx.errorHandler();
        counterValuesBuffer = ctx.countersValuesBuffer();
        driverProxy = ctx.driverProxy();
        logBuffersFactory = ctx.logBuffersFactory();
        imageMapMode = ctx.imageMapMode();
        keepAliveIntervalNs = ctx.keepAliveInterval();
        driverTimeoutMs = ctx.driverTimeoutMs();
        driverTimeoutNs = MILLISECONDS.toNanos(driverTimeoutMs);
        interServiceTimeoutNs = ctx.interServiceTimeout();
        publicationConnectionTimeoutMs = ctx.publicationConnectionTimeout();
        driverListener = new DriverListenerAdapter(ctx.toClientBuffer(), this);

        final long nowNs = nanoClock.nanoTime();
        timeOfLastKeepaliveNs = nowNs;
        timeOfLastCheckResourcesNs = nowNs;
        timeOfLastWorkNs = nowNs;
    }

    public void onClose()
    {
        if (ACTIVE == status)
        {
            status = CLOSING;

            activeExclusivePublications
                .values()
                .stream()
                .collect(toList())
                .forEach(ExclusivePublication::release);

            activePublications.close();
            activeSubscriptions.close();

            Thread.yield();

            lingeringResources.forEach(ManagedResource::delete);
            ctx.close();

            status = CLOSED;
        }
    }

    public int doWork()
    {
        int workCount = 0;

        if (lock.tryLock())
        {
            try
            {
                if (CLOSED != status)
                {
                    workCount = doWork(NO_CORRELATION_ID, null);
                }
            }
            finally
            {
                lock.unlock();
            }
        }

        return workCount;
    }

    public String roleName()
    {
        return "aeron-client-conductor";
    }

    Lock clientLock()
    {
        return lock;
    }

    void handleError(final Throwable ex)
    {
        errorHandler.onError(ex);
    }

    Publication addPublication(final String channel, final int streamId)
    {
        verifyActive();

        Publication publication = activePublications.get(channel, streamId);
        if (null == publication)
        {
            awaitResponse(driverProxy.addPublication(channel, streamId), channel);
            publication = activePublications.get(channel, streamId);
        }

        publication.incRef();

        return publication;
    }

    ExclusivePublication addExclusivePublication(final String channel, final int streamId)
    {
        verifyActive();

        final long registrationId = driverProxy.addExclusivePublication(channel, streamId);
        awaitResponse(registrationId, channel);

        return activeExclusivePublications.get(registrationId);
    }

    void releasePublication(final Publication publication)
    {
        verifyActive();

        if (publication == activePublications.remove(publication.channel(), publication.streamId()))
        {
            lingerResource(publication.managedResource());
            awaitResponse(driverProxy.removePublication(publication.registrationId()), null);
        }
    }

    void releasePublication(final ExclusivePublication publication)
    {
        verifyActive();

        if (publication == activeExclusivePublications.remove(publication.registrationId()))
        {
            lingerResource(publication.managedResource());
            awaitResponse(driverProxy.removePublication(publication.registrationId()), null);
        }
    }

    // TODO: remove redundant method?
    Subscription addSubscription(
        final String channel,
        final int streamId)
    {
        return addSubscription(channel, streamId, image -> {}, image -> {});
    }

    Subscription addSubscription(
        final String channel,
        final int streamId,
        final AvailableImageHandler availableImageHandler,
        final UnavailableImageHandler unavailableImageHandler)
    {
        verifyActive();

        final long correlationId = driverProxy.addSubscription(channel, streamId);
<<<<<<< HEAD
        final Subscription subscription =
            new Subscription(
                this,
                channel,
                streamId,
                correlationId,
                availableImageHandler,
                unavailableImageHandler);
=======
        final Subscription subscription = new Subscription(
            this, channel, streamId, correlationId, ctx.availableImageHandler(), ctx.unavailableImageHandler());
        activeSubscriptions.add(subscription);

        awaitResponse(correlationId, channel);

        return subscription;
    }

    Subscription addSubscription(
        final String channel,
        final int streamId,
        final AvailableImageHandler availableImageHandler,
        final UnavailableImageHandler unavailableImageHandler)
    {
        verifyActive();

        final long correlationId = driverProxy.addSubscription(channel, streamId);
        final Subscription subscription = new Subscription(
            this, channel, streamId, correlationId, availableImageHandler, unavailableImageHandler);
>>>>>>> e2765c45
        activeSubscriptions.add(subscription);

        awaitResponse(correlationId, channel);

        return subscription;
    }

    void releaseSubscription(final Subscription subscription)
    {
        verifyActive();

        awaitResponse(driverProxy.removeSubscription(subscription.registrationId()), subscription.channel());

        activeSubscriptions.remove(subscription);
    }

    void addDestination(final long registrationId, final String endpointChannel)
    {
        verifyActive();

        awaitResponse(driverProxy.addDestination(registrationId, endpointChannel), null);
    }

    void removeDestination(final long registrationId, final String endpointChannel)
    {
        verifyActive();

        awaitResponse(driverProxy.removeDestination(registrationId, endpointChannel), null);
    }

    public void onError(final ErrorCode errorCode, final String message, final long correlationId)
    {
        driverException = new RegistrationException(errorCode, message);
    }

    public void onNewPublication(
        final String channel,
        final int streamId,
        final int sessionId,
        final int publicationLimitId,
        final String logFileName,
        final long correlationId)
    {
        final Publication publication = new Publication(
            this,
            channel,
            streamId,
            sessionId,
            new UnsafeBufferPosition(counterValuesBuffer, publicationLimitId),
            logBuffersFactory.map(logFileName, FileChannel.MapMode.READ_WRITE),
            correlationId);

        activePublications.put(channel, streamId, publication);
    }

    public void onNewExclusivePublication(
        final String channel,
        final int streamId,
        final int sessionId,
        final int publicationLimitId,
        final String logFileName,
        final long correlationId)
    {
        final ExclusivePublication publication = new ExclusivePublication(
            this,
            channel,
            streamId,
            sessionId,
            new UnsafeBufferPosition(counterValuesBuffer, publicationLimitId),
            logBuffersFactory.map(logFileName, FileChannel.MapMode.READ_WRITE),
            correlationId);

        activeExclusivePublications.put(correlationId, publication);
    }

    public void onAvailableImage(
        final int streamId,
        final int sessionId,
        final Long2LongHashMap subscriberPositionMap,
        final String logFileName,
        final String sourceIdentity,
        final long correlationId)
    {
        activeSubscriptions.forEach(
            streamId,
            (subscription) ->
            {
                if (!subscription.hasImage(correlationId))
                {
                    final long positionId = subscriberPositionMap.get(subscription.registrationId());

                    if (DriverListenerAdapter.MISSING_REGISTRATION_ID != positionId)
                    {
                        final Image image = new Image(
                            subscription,
                            sessionId,
                            new UnsafeBufferPosition(counterValuesBuffer, (int)positionId),
                            logBuffersFactory.map(logFileName, imageMapMode),
                            errorHandler,
                            sourceIdentity,
                            correlationId);

                        subscription.addImage(image);

                        try
                        {
                            final AvailableImageHandler handler = subscription.availableImageHandler();
                            if (null != handler)
                            {
                                handler.onAvailableImage(image);
                            }
                        }
                        catch (final Throwable ex)
                        {
                            errorHandler.onError(ex);
                        }
                    }
                }
            });
    }

    public void onUnavailableImage(final int streamId, final long correlationId)
    {
        activeSubscriptions.forEach(
            streamId,
            (subscription) ->
            {
                final Image image = subscription.removeImage(correlationId);
                if (null != image)
                {
                    try
                    {
                        final UnavailableImageHandler handler = subscription.unavailableImageHandler();
                        if (null != handler)
                        {
                            handler.onUnavailableImage(image);
                        }
                    }
                    catch (final Throwable ex)
                    {
                        errorHandler.onError(ex);
                    }
                }
            });
    }

    DriverListenerAdapter driverListenerAdapter()
    {
        return driverListener;
    }

    void lingerResource(final ManagedResource managedResource)
    {
        managedResource.timeOfLastStateChange(nanoClock.nanoTime());
        lingeringResources.add(managedResource);
    }

    boolean isPublicationConnected(final long timeOfLastStatusMessageMs)
    {
        return epochClock.time() <= (timeOfLastStatusMessageMs + publicationConnectionTimeoutMs);
    }

    private int doWork(final long correlationId, final String expectedChannel)
    {
        int workCount = 0;

        try
        {
            workCount += onCheckTimeouts();
            workCount += driverListener.pollMessage(correlationId, expectedChannel);
        }
        catch (final Throwable throwable)
        {
            errorHandler.onError(throwable);
        }

        return workCount;
    }

    private void awaitResponse(final long correlationId, final String expectedChannel)
    {
        driverException = null;
        final long timeoutDeadlineNs = nanoClock.nanoTime() + driverTimeoutNs;

        do
        {
            LockSupport.parkNanos(1);

            doWork(correlationId, expectedChannel);

            if (driverListener.lastReceivedCorrelationId() == correlationId)
            {
                if (null != driverException)
                {
                    throw driverException;
                }

                return;
            }
        }
        while (nanoClock.nanoTime() < timeoutDeadlineNs);

        throw new DriverTimeoutException("No response within driver timeout");
    }

    private void verifyActive()
    {
        if (!isDriverActive)
        {
            throw new DriverTimeoutException("MediaDriver is inactive");
        }

        if (CLOSED == status)
        {
            throw new IllegalStateException("Aeron client is closed");
        }
    }

    private int onCheckTimeouts()
    {
        final long nowNs = nanoClock.nanoTime();
        int result = 0;

        if (nowNs > (timeOfLastWorkNs + interServiceTimeoutNs))
        {
            onClose();

            throw new ConductorServiceTimeoutException(
                "Timeout between service calls over " + interServiceTimeoutNs + "ns");
        }

        timeOfLastWorkNs = nowNs;

        if (nowNs > (timeOfLastKeepaliveNs + keepAliveIntervalNs))
        {
            driverProxy.sendClientKeepalive();
            checkDriverHeartbeat();

            timeOfLastKeepaliveNs = nowNs;
            result++;
        }

        if (nowNs > (timeOfLastCheckResourcesNs + RESOURCE_TIMEOUT_NS))
        {
            final ArrayList<ManagedResource> lingeringResources = this.lingeringResources;
            for (int lastIndex = lingeringResources.size() - 1, i = lastIndex; i >= 0; i--)
            {
                final ManagedResource resource = lingeringResources.get(i);
                if (nowNs > (resource.timeOfLastStateChange() + RESOURCE_LINGER_NS))
                {
                    ArrayListUtil.fastUnorderedRemove(lingeringResources, i, lastIndex);
                    lastIndex--;
                    resource.delete();
                }
            }

            timeOfLastCheckResourcesNs = nowNs;
            result++;
        }

        return result;
    }

    private void checkDriverHeartbeat()
    {
        final long lastDriverKeepalive = driverProxy.timeOfLastDriverKeepalive();
        final long timeoutDeadlineMs = lastDriverKeepalive + driverTimeoutMs;
        if (isDriverActive && (epochClock.time() > timeoutDeadlineMs))
        {
            isDriverActive = false;

            final String msg = "MediaDriver has been inactive for over " + driverTimeoutMs + "ms";
            errorHandler.onError(new DriverTimeoutException(msg));
        }
    }
}<|MERGE_RESOLUTION|>--- conflicted
+++ resolved
@@ -206,12 +206,18 @@
         }
     }
 
-    // TODO: remove redundant method?
-    Subscription addSubscription(
-        final String channel,
-        final int streamId)
-    {
-        return addSubscription(channel, streamId, image -> {}, image -> {});
+    Subscription addSubscription(final String channel, final int streamId)
+    {
+        verifyActive();
+
+        final long correlationId = driverProxy.addSubscription(channel, streamId);
+        final Subscription subscription = new Subscription(
+            this, channel, streamId, correlationId, ctx.availableImageHandler(), ctx.unavailableImageHandler());
+        activeSubscriptions.add(subscription);
+
+        awaitResponse(correlationId, channel);
+
+        return subscription;
     }
 
     Subscription addSubscription(
@@ -223,37 +229,8 @@
         verifyActive();
 
         final long correlationId = driverProxy.addSubscription(channel, streamId);
-<<<<<<< HEAD
-        final Subscription subscription =
-            new Subscription(
-                this,
-                channel,
-                streamId,
-                correlationId,
-                availableImageHandler,
-                unavailableImageHandler);
-=======
-        final Subscription subscription = new Subscription(
-            this, channel, streamId, correlationId, ctx.availableImageHandler(), ctx.unavailableImageHandler());
-        activeSubscriptions.add(subscription);
-
-        awaitResponse(correlationId, channel);
-
-        return subscription;
-    }
-
-    Subscription addSubscription(
-        final String channel,
-        final int streamId,
-        final AvailableImageHandler availableImageHandler,
-        final UnavailableImageHandler unavailableImageHandler)
-    {
-        verifyActive();
-
-        final long correlationId = driverProxy.addSubscription(channel, streamId);
         final Subscription subscription = new Subscription(
             this, channel, streamId, correlationId, availableImageHandler, unavailableImageHandler);
->>>>>>> e2765c45
         activeSubscriptions.add(subscription);
 
         awaitResponse(correlationId, channel);
